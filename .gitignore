--- conflicted
+++ resolved
@@ -1,10 +1,7 @@
-data/
-.env
-.venv
-data-ml/
-<<<<<<< HEAD
-modelos*
-=======
-kafka*
-application
->>>>>>> 5a8ebb38
+data/
+.env
+.venv
+data-ml/
+kafka*
+application
+modelos*